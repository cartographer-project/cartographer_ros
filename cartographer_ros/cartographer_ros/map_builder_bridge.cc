--- conflicted
+++ resolved
@@ -139,13 +139,9 @@
       cartographer_ros_msgs::SubmapEntry submap_entry;
       submap_entry.submap_version =
           submaps->Get(submap_index)->num_range_data();
-<<<<<<< HEAD
-      submap_entry.pose = ToGeometryMsgPose(submap_transforms[submap_index]);
-=======
       submap_entry.pose = ToGeometryMsgPose(
           map_builder_.sparse_pose_graph()->GetSubmapTransform(
               ::cartographer::mapping::SubmapId{trajectory_id, submap_index}));
->>>>>>> a125822a
       trajectory_submap_list.submap.push_back(submap_entry);
     }
     submap_list.trajectory.push_back(trajectory_submap_list);
