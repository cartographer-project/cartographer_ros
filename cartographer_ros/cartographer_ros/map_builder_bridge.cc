--- conflicted
+++ resolved
@@ -193,21 +193,6 @@
         map_builder_.sparse_pose_graph()->GetTrajectoryNodes();
 
     int i = 0;
-<<<<<<< HEAD
-    for (const auto& node : trajectory_nodes) {
-      visualization_msgs::Marker marker;
-      marker.id = i++;
-      marker.type = visualization_msgs::Marker::ARROW;
-      marker.header.stamp = ::ros::Time::now();
-      marker.header.frame_id = options_.map_frame;
-      marker.color.b = 1.0;
-      marker.color.a = 1.0;
-      marker.scale.x = 0.1;
-      marker.scale.y = 0.05;
-      marker.scale.z = 0.05;
-      marker.pose = ToGeometryMsgPose(node.pose);
-      trajectory_nodes_list.markers.push_back(marker);
-=======
     for (const auto& single_trajectory : trajectory_nodes) {
       for (const auto& node : single_trajectory) {
         visualization_msgs::Marker marker;
@@ -223,7 +208,6 @@
         marker.pose = ToGeometryMsgPose(node.pose);
         trajectory_nodes_list.markers.push_back(marker);
       }
->>>>>>> 02489eaa
     }
   }
   return trajectory_nodes_list;
@@ -238,15 +222,6 @@
       map_builder_.sparse_pose_graph()->GetTrajectoryNodes();
   const auto constraints = map_builder_.sparse_pose_graph()->constraints();
   std::vector<cartographer::transform::Rigid3d> submap_transforms;
-<<<<<<< HEAD
-  for (auto& trajectory : trajectory_nodes) {
-    auto current_trajectory_transforms =
-        map_builder_.sparse_pose_graph()->GetSubmapTransforms(
-            trajectory.constant_data->trajectory);
-    std::move(current_trajectory_transforms.begin(),
-              current_trajectory_transforms.end(),
-              std::back_inserter(submap_transforms));
-=======
   for (auto& single_trajectory : trajectory_nodes) {
     for (auto& node : single_trajectory) {
     auto current_trajectory_transforms =
@@ -256,7 +231,6 @@
               current_trajectory_transforms.end(),
               std::back_inserter(submap_transforms));
     }
->>>>>>> 02489eaa
   }
 
   int id_inter = 0;
@@ -307,11 +281,7 @@
         submap_transforms[constraint.submap_id.submap_index] *
         constraint.pose.zbar_ij);
     trajectory_node_point = ToGeometryMsgPoint(
-<<<<<<< HEAD
-        trajectory_nodes[constraint.node_id.node_index].pose);
-=======
         trajectory_nodes[constraint.node_id.trajectory_id][constraint.node_id.node_index].pose);
->>>>>>> 02489eaa
 
     constraint_marker.points.push_back(submap_point);
     constraint_marker.points.push_back(submap_pose_point);
