--- conflicted
+++ resolved
@@ -216,21 +216,13 @@
   // We have to keep the timer handles of ::ros::WallTimers around, otherwise
   // they do not fire.
   std::vector<::ros::WallTimer> wall_timers_;
-<<<<<<< HEAD
-  // The timer for publishing trajectory states (i.e. pose transforms) is a
-  // regular timer which is not triggered when simulation time is standing
-  // still. This prevents overflowing the transform listener buffer by
-  // publishing the same transforms over and over again.
-  ::ros::Timer publish_trajectory_states_timer_;
-
-  std::unique_ptr<cartographer_ros::metrics::FamilyFactory> metrics_registry_;
-=======
+
   // The timer for publishing local trajectory data (i.e. pose transforms and
   // range data point clouds) is a regular timer which is not triggered when
   // simulation time is standing still. This prevents overflowing the transform
   // listener buffer by publishing the same transforms over and over again.
   ::ros::Timer publish_local_trajectory_data_timer_;
->>>>>>> c560d05d
+  std::unique_ptr<cartographer_ros::metrics::FamilyFactory> metrics_registry_;
 };
 
 }  // namespace cartographer_ros
