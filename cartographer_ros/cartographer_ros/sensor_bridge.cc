/*
 * Copyright 2016 The Cartographer Authors
 *
 * Licensed under the Apache License, Version 2.0 (the "License");
 * you may not use this file except in compliance with the License.
 * You may obtain a copy of the License at
 *
 *      http://www.apache.org/licenses/LICENSE-2.0
 *
 * Unless required by applicable law or agreed to in writing, software
 * distributed under the License is distributed on an "AS IS" BASIS,
 * WITHOUT WARRANTIES OR CONDITIONS OF ANY KIND, either express or implied.
 * See the License for the specific language governing permissions and
 * limitations under the License.
 */

#include "cartographer_ros/sensor_bridge.h"

#include "cartographer/common/make_unique.h"
#include "cartographer_ros/msg_conversion.h"
#include "cartographer_ros/time_conversion.h"

namespace cartographer_ros {

namespace carto = ::cartographer;

using carto::transform::Rigid3d;

namespace {

const std::string& CheckNoLeadingSlash(const std::string& frame_id) {
  if (frame_id.size() > 0) {
    CHECK_NE(frame_id[0], '/') << "The frame_id " << frame_id
                               << " should not start with a /. See 1.7 in "
                                  "http://wiki.ros.org/tf2/Migration.";
  }
  return frame_id;
}

}  // namespace

SensorBridge::SensorBridge(
    const int num_subdivisions_per_laser_scan,
    const std::string& tracking_frame,
    const double lookup_transform_timeout_sec, tf2_ros::Buffer* const tf_buffer,
    carto::mapping::TrajectoryBuilder* const trajectory_builder)
    : num_subdivisions_per_laser_scan_(num_subdivisions_per_laser_scan),
      tf_bridge_(tracking_frame, lookup_transform_timeout_sec, tf_buffer),
      trajectory_builder_(trajectory_builder) {}

std::unique_ptr<::cartographer::sensor::OdometryData>
SensorBridge::ToOdometryData(const nav_msgs::Odometry::ConstPtr& msg) {
  const carto::common::Time time = FromRos(msg->header.stamp);
  const auto sensor_to_tracking = tf_bridge_.LookupToTracking(
      time, CheckNoLeadingSlash(msg->child_frame_id));
  if (sensor_to_tracking == nullptr) {
    return nullptr;
  }
  return ::cartographer::common::make_unique<
      ::cartographer::sensor::OdometryData>(
      ::cartographer::sensor::OdometryData{
          time, ToRigid3d(msg->pose.pose) * sensor_to_tracking->inverse()});
}

void SensorBridge::HandleOdometryMessage(
    const std::string& sensor_id, const nav_msgs::Odometry::ConstPtr& msg) {
  std::unique_ptr<::cartographer::sensor::OdometryData> odometry_data =
      ToOdometryData(msg);
  if (odometry_data != nullptr) {
    trajectory_builder_->AddOdometerData(sensor_id, odometry_data->time,
                                         odometry_data->pose);
  }
}

std::unique_ptr<::cartographer::sensor::ImuData> SensorBridge::ToImuData(
    const sensor_msgs::Imu::ConstPtr& msg) {
  CHECK_NE(msg->linear_acceleration_covariance[0], -1)
      << "Your IMU data claims to not contain linear acceleration measurements "
         "by setting linear_acceleration_covariance[0] to -1. Cartographer "
         "requires this data to work. See "
         "http://docs.ros.org/api/sensor_msgs/html/msg/Imu.html.";
  CHECK_NE(msg->angular_velocity_covariance[0], -1)
      << "Your IMU data claims to not contain angular velocity measurements "
         "by setting angular_velocity_covariance[0] to -1. Cartographer "
         "requires this data to work. See "
         "http://docs.ros.org/api/sensor_msgs/html/msg/Imu.html.";

  const carto::common::Time time = FromRos(msg->header.stamp);
  const auto sensor_to_tracking = tf_bridge_.LookupToTracking(
      time, CheckNoLeadingSlash(msg->header.frame_id));
  if (sensor_to_tracking == nullptr) {
    return nullptr;
  }
  CHECK(sensor_to_tracking->translation().norm() < 1e-5)
      << "The IMU frame must be colocated with the tracking frame. "
         "Transforming linear acceleration into the tracking frame will "
         "otherwise be imprecise.";
  return ::cartographer::common::make_unique<::cartographer::sensor::ImuData>(
      ::cartographer::sensor::ImuData{
          time,
          sensor_to_tracking->rotation() * ToEigen(msg->linear_acceleration),
          sensor_to_tracking->rotation() * ToEigen(msg->angular_velocity)});
}

void SensorBridge::HandleImuMessage(const std::string& sensor_id,
                                    const sensor_msgs::Imu::ConstPtr& msg) {
  std::unique_ptr<::cartographer::sensor::ImuData> imu_data = ToImuData(msg);
  if (imu_data != nullptr) {
    trajectory_builder_->AddImuData(sensor_id, imu_data->time,
                                    imu_data->linear_acceleration,
                                    imu_data->angular_velocity);
  }
}

void SensorBridge::HandleLaserScanMessage(
<<<<<<< HEAD
    const string& sensor_id, const sensor_msgs::LaserScan::ConstPtr& msg) {
  ::cartographer::sensor::PointCloudWithIntensities point_cloud;
  ::cartographer::common::Time time;
  std::tie(point_cloud, time) = ToPointCloudWithIntensities(*msg);
  HandleLaserScan(sensor_id, time, msg->header.frame_id, point_cloud);
=======
    const std::string& sensor_id, const sensor_msgs::LaserScan::ConstPtr& msg) {
  HandleLaserScan(sensor_id, FromRos(msg->header.stamp), msg->header.frame_id,
                  ToPointCloudWithIntensities(*msg));
>>>>>>> d2bb8b3d
}

void SensorBridge::HandleMultiEchoLaserScanMessage(
    const std::string& sensor_id,
    const sensor_msgs::MultiEchoLaserScan::ConstPtr& msg) {
  ::cartographer::sensor::PointCloudWithIntensities point_cloud;
  ::cartographer::common::Time time;
  std::tie(point_cloud, time) = ToPointCloudWithIntensities(*msg);
  HandleLaserScan(sensor_id, time, msg->header.frame_id, point_cloud);
}

void SensorBridge::HandlePointCloud2Message(
    const std::string& sensor_id,
    const sensor_msgs::PointCloud2::ConstPtr& msg) {
  pcl::PointCloud<pcl::PointXYZ> pcl_point_cloud;
  pcl::fromROSMsg(*msg, pcl_point_cloud);
  carto::sensor::TimedPointCloud point_cloud;
  for (const auto& point : pcl_point_cloud) {
    point_cloud.emplace_back(point.x, point.y, point.z, 0.f);
  }
  HandleRangefinder(sensor_id, FromRos(msg->header.stamp), msg->header.frame_id,
                    point_cloud);
}

const TfBridge& SensorBridge::tf_bridge() const { return tf_bridge_; }

void SensorBridge::HandleLaserScan(
<<<<<<< HEAD
    const string& sensor_id, const carto::common::Time time,
    const string& frame_id,
=======
    const std::string& sensor_id, const carto::common::Time start_time,
    const std::string& frame_id,
>>>>>>> d2bb8b3d
    const carto::sensor::PointCloudWithIntensities& points) {
  CHECK_LE(points.points.back()[3], 0);
  // TODO(gaschler): Use per-point time instead of subdivisions.
  for (int i = 0; i != num_subdivisions_per_laser_scan_; ++i) {
    const size_t start_index =
        points.points.size() * i / num_subdivisions_per_laser_scan_;
    const size_t end_index =
        points.points.size() * (i + 1) / num_subdivisions_per_laser_scan_;
    carto::sensor::TimedPointCloud subdivision(
        points.points.begin() + start_index, points.points.begin() + end_index);
    if (start_index == end_index) {
      continue;
    }
    const double time_to_subdivision_end = subdivision.back()[3];
    // `subdivision_time` is the end of the measurement so sensor::Collator will
    // send all other sensor data first.
    const carto::common::Time subdivision_time =
        time + carto::common::FromSeconds(time_to_subdivision_end);
    for (auto& point : subdivision) {
      point[3] -= time_to_subdivision_end;
    }
    CHECK_EQ(subdivision.back()[3], 0);
    HandleRangefinder(sensor_id, subdivision_time, frame_id, subdivision);
  }
}

void SensorBridge::HandleRangefinder(
    const std::string& sensor_id, const carto::common::Time time,
    const std::string& frame_id, const carto::sensor::TimedPointCloud& ranges) {
  const auto sensor_to_tracking =
      tf_bridge_.LookupToTracking(time, CheckNoLeadingSlash(frame_id));
  if (sensor_to_tracking != nullptr) {
    trajectory_builder_->AddRangefinderData(
        sensor_id, time, sensor_to_tracking->translation().cast<float>(),
        carto::sensor::TransformTimedPointCloud(
            ranges, sensor_to_tracking->cast<float>()));
  }
}

}  // namespace cartographer_ros<|MERGE_RESOLUTION|>--- conflicted
+++ resolved
@@ -113,17 +113,11 @@
 }
 
 void SensorBridge::HandleLaserScanMessage(
-<<<<<<< HEAD
-    const string& sensor_id, const sensor_msgs::LaserScan::ConstPtr& msg) {
+    const std::string& sensor_id, const sensor_msgs::LaserScan::ConstPtr& msg) {
   ::cartographer::sensor::PointCloudWithIntensities point_cloud;
   ::cartographer::common::Time time;
   std::tie(point_cloud, time) = ToPointCloudWithIntensities(*msg);
   HandleLaserScan(sensor_id, time, msg->header.frame_id, point_cloud);
-=======
-    const std::string& sensor_id, const sensor_msgs::LaserScan::ConstPtr& msg) {
-  HandleLaserScan(sensor_id, FromRos(msg->header.stamp), msg->header.frame_id,
-                  ToPointCloudWithIntensities(*msg));
->>>>>>> d2bb8b3d
 }
 
 void SensorBridge::HandleMultiEchoLaserScanMessage(
@@ -151,13 +145,8 @@
 const TfBridge& SensorBridge::tf_bridge() const { return tf_bridge_; }
 
 void SensorBridge::HandleLaserScan(
-<<<<<<< HEAD
-    const string& sensor_id, const carto::common::Time time,
-    const string& frame_id,
-=======
-    const std::string& sensor_id, const carto::common::Time start_time,
+    const std::string& sensor_id, const carto::common::Time time,
     const std::string& frame_id,
->>>>>>> d2bb8b3d
     const carto::sensor::PointCloudWithIntensities& points) {
   CHECK_LE(points.points.back()[3], 0);
   // TODO(gaschler): Use per-point time instead of subdivisions.
