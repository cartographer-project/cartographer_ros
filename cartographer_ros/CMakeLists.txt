--- conflicted
+++ resolved
@@ -163,12 +163,8 @@
 
 install(DIRECTORY ogre_media/
   DESTINATION ${CATKIN_PACKAGE_SHARE_DESTINATION}/ogre_media
-<<<<<<< HEAD
-)
-=======
 )
 
 install(PROGRAMS
          scripts/imu_pub.py
-        DESTINATION ${CATKIN_PACKAGE_BIN_DESTINATION})
->>>>>>> 8fd0592a
+        DESTINATION ${CATKIN_PACKAGE_BIN_DESTINATION})